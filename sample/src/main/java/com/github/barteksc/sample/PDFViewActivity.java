--- conflicted
+++ resolved
@@ -88,11 +88,8 @@
                 .onPageChange(this)
                 .swipeVertical(true)
                 .showMinimap(false)
-<<<<<<< HEAD
+                .enableAnnotationRendering(true)
                 .onLoad(this)
-=======
-                .enableAnnotationRendering(true)
->>>>>>> 9d9472b5
                 .load();
     }
 
@@ -104,6 +101,7 @@
                 .onPageChange(this)
                 .swipeVertical(true)
                 .showMinimap(false)
+                .enableAnnotationRendering(true)
                 .onLoad(this)
                 .load();
     }
